<project xmlns="http://maven.apache.org/POM/4.0.0" xmlns:xsi="http://www.w3.org/2001/XMLSchema-instance" xsi:schemaLocation="http://maven.apache.org/POM/4.0.0 http://maven.apache.org/maven-v4_0_0.xsd">
	<modelVersion>4.0.0</modelVersion>

	<groupId>org.icatproject</groupId>
	<artifactId>icat.client</artifactId>
<<<<<<< HEAD
	<version>5.1.0-SNAPSHOT</version>
=======
	<version>6.0.1-SNAPSHOT</version>
>>>>>>> 3507432a
	<packaging>jar</packaging>
	<name>ICAT Clients</name>
	<description>Provides facilities to login to an ICAT instance after which one can create, read, update or delete entities according to your permissions. This includes a Java client using SOAP access and a Java client using the REST interface of the icat.server.</description>

	<properties>
		<wsdl>${basedir}/ICAT.wsdl</wsdl>
		<project.build.sourceEncoding>UTF-8</project.build.sourceEncoding>
		<project.reporting.outputEncoding>UTF-8</project.reporting.outputEncoding>
		<project.scm.id>github</project.scm.id>
		<repoUrl>https://repo.icatproject.org/repo/</repoUrl>
	</properties>

	<repositories>
		<repository>
			<id>ICAT Repo</id>
			<url>https://repo.icatproject.org/repo</url>
		</repository>
	</repositories>

	<scm>
		<connection>scm:git:https://github.com/icatproject/icat.client.git</connection>
		<developerConnection>scm:git:https://github.com/icatproject/icat.client.git</developerConnection>
		<url>https://github.com/icatproject/icat.client</url>
		<tag>HEAD</tag>
	</scm>

	<issueManagement>
		<url>https://github.com/icatproject/icat.client/issues</url>
		<system>GitHub</system>
	</issueManagement>

	<licenses>
		<license>
			<name>Apache License, Version 2.0</name>
			<url>http://www.apache.org/licenses/LICENSE-2.0</url>
		</license>
	</licenses>

	<organization>
		<name>The ICAT Collaboration</name>
		<url>http://icatproject.org</url>
	</organization>

	<distributionManagement>
		<downloadUrl>https://repo.icatproject.org/repo</downloadUrl>
		<site>
			<id>repo.icatproject.org</id>
			<url>dav:https://repo.icatproject.org/site/icat/client/${project.version}</url>
		</site>
		<repository>
			<id>repo.icatproject.org</id>
			<url>dav:https://repo.icatproject.org/repo</url>
		</repository>
	</distributionManagement>

	<dependencies>

		<dependency>
<<<<<<< HEAD
			<groupId>javax</groupId>
			<artifactId>javaee-api</artifactId>
			<version>7.0</version>
=======
			<groupId>org.apache.lucene</groupId>
			<artifactId>lucene-core</artifactId>
			<version>${luceneVersion}</version>
		</dependency>

		<dependency>
			<groupId>jakarta.platform</groupId>
			<artifactId>jakarta.jakartaee-api</artifactId>
			<version>10.0.0</version>
			<scope>provided</scope>
>>>>>>> 3507432a
		</dependency>

		<dependency>
			<groupId>org.apache.httpcomponents</groupId>
			<artifactId>httpclient</artifactId>
			<version>4.5.13</version>
		</dependency>

		<dependency>
			<groupId>org.apache.httpcomponents</groupId>
			<artifactId>httpmime</artifactId>
			<version>4.5.13</version>
		</dependency>

		<dependency>
			<groupId>junit</groupId>
			<artifactId>junit</artifactId>
			<version>4.13.2</version>
			<scope>test</scope>
		</dependency>

		<dependency>
			<groupId>org.eclipse.parsson</groupId>
			<artifactId>parsson</artifactId>
			<version>1.1.0</version>
			<scope>test</scope>
		</dependency>

	</dependencies>

	<build>

		<extensions>
			<extension>
				<groupId>org.apache.maven.wagon</groupId>
				<artifactId>wagon-webdav-jackrabbit</artifactId>
				<version>2.10</version>
			</extension>
		</extensions>

		<plugins>

			<plugin>
				<groupId>org.apache.maven.plugins</groupId>
				<artifactId>maven-compiler-plugin</artifactId>
				<version>3.10.1</version>
				<configuration>
					<encoding>${project.build.sourceEncoding}</encoding>
					<release>11</release>
				</configuration>
			</plugin>

			<plugin>
				<groupId>org.codehaus.mojo</groupId>
				<artifactId>exec-maven-plugin</artifactId>
				<version>1.2.1</version>
				<executions>
					<execution>
						<id>Hack the wsdl</id>
						<phase>initialize</phase>
						<goals>
							<goal>exec</goal>
						</goals>
						<configuration>
							<executable>sh</executable>
							<arguments>
								<argument>wsdl.sh</argument>
								<argument>${serverUrl}</argument>
							</arguments>
						</configuration>
					</execution>
				</executions>
			</plugin>

			<plugin>
				<groupId>com.sun.xml.ws</groupId>
				<artifactId>jaxws-maven-plugin</artifactId>
				<version>4.0.0</version>
				<executions>
					<execution>
						<id>execution1</id>
						<goals>
							<goal>wsimport</goal>
						</goals>
						<configuration>
							<wsdlUrls>
								<wsdlUrl>${wsdl}</wsdlUrl>
							</wsdlUrls>
							<sourceDestDir>
								src/main/java
							</sourceDestDir>
							<!-- Hack for JDK8 because of bug in plugin? -->
							<vmArgs>
								<vmArg>-Djavax.xml.accessExternalSchema=all</vmArg>
							</vmArgs>
						</configuration>
					</execution>
				</executions>
			</plugin>

			<plugin>
				<groupId>org.apache.maven.plugins</groupId>
				<artifactId>maven-source-plugin</artifactId>
				<version>2.1.2</version>

				<executions>
					<execution>
						<phase>verify</phase>
						<goals>
							<goal>jar-no-fork</goal>
						</goals>
					</execution>
				</executions>
			</plugin>

			<plugin>
				<groupId>org.apache.maven.plugins</groupId>
				<artifactId>maven-site-plugin</artifactId>
				<version>3.3</version>
			</plugin>

			<plugin>
				<groupId>org.apache.maven.plugins</groupId>
				<artifactId>maven-deploy-plugin</artifactId>
				<version>2.7</version>
			</plugin>

			<plugin>
				<groupId>org.apache.maven.plugins</groupId>
				<artifactId>maven-surefire-plugin</artifactId>
				<version>2.16</version>
				<configuration>
					<systemPropertyVariables>
						<javax.net.ssl.trustStore>${javax.net.ssl.trustStore}</javax.net.ssl.trustStore>
						<serverUrl>${serverUrl}</serverUrl>
					</systemPropertyVariables>
				</configuration>
			</plugin>

			<plugin>
				<groupId>org.apache.maven.plugins</groupId>
				<artifactId>maven-release-plugin</artifactId>
				<version>2.5.3</version>
				<configuration>
					<tagNameFormat>v@{project.version}</tagNameFormat>
				</configuration>
			</plugin>

			<plugin>
				<groupId>org.apache.maven.plugins</groupId>
				<artifactId>maven-javadoc-plugin</artifactId>
				<version>2.10.4</version>
				<configuration>
					<sourcepath>src/main/java</sourcepath>
					<failOnError>false</failOnError>
				</configuration>
			</plugin>

			<plugin>
				<groupId>org.apache.maven.plugins</groupId>
				<artifactId>maven-assembly-plugin</artifactId>
				<version>2.6</version>
				<configuration>
					<descriptors>
						<descriptor>${project.basedir}/src/distribution.xml</descriptor>
					</descriptors>
				</configuration>
				<executions>
					<execution>
						<phase>package</phase>
						<goals>
							<goal>single</goal>
						</goals>
					</execution>
				</executions>
			</plugin>

		</plugins>
	</build>

	<reporting>
		<plugins>
			<plugin>
				<groupId>org.apache.maven.plugins</groupId>
				<artifactId>maven-javadoc-plugin</artifactId>
				<version>2.10.4</version>
				<reportSets>
					<reportSet>
						<reports>
							<report>javadoc-no-fork</report>
						</reports>
					</reportSet>
				</reportSets>
				<configuration>
					<sourcepath>src/main/java</sourcepath>
					<failOnError>false</failOnError>
				</configuration>
			</plugin>

			<plugin>
				<groupId>org.apache.maven.plugins</groupId>
				<artifactId>maven-project-info-reports-plugin</artifactId>
				<version>2.7</version>
				<configuration>
					<dependencyLocationsEnabled>false</dependencyLocationsEnabled>
				</configuration>
				<reportSets>
					<reportSet>
						<reports>
							<report>index</report>
							<report>summary</report>
							<report>dependencies</report>
							<report>issue-tracking</report>
							<report>license</report>
							<report>plugins</report>
							<report>scm</report>
						</reports>
					</reportSet>
				</reportSets>
			</plugin>

		</plugins>
	</reporting>

</project><|MERGE_RESOLUTION|>--- conflicted
+++ resolved
@@ -3,11 +3,7 @@
 
 	<groupId>org.icatproject</groupId>
 	<artifactId>icat.client</artifactId>
-<<<<<<< HEAD
-	<version>5.1.0-SNAPSHOT</version>
-=======
-	<version>6.0.1-SNAPSHOT</version>
->>>>>>> 3507432a
+	<version>6.1.0-SNAPSHOT</version>
 	<packaging>jar</packaging>
 	<name>ICAT Clients</name>
 	<description>Provides facilities to login to an ICAT instance after which one can create, read, update or delete entities according to your permissions. This includes a Java client using SOAP access and a Java client using the REST interface of the icat.server.</description>
@@ -66,22 +62,10 @@
 	<dependencies>
 
 		<dependency>
-<<<<<<< HEAD
-			<groupId>javax</groupId>
-			<artifactId>javaee-api</artifactId>
-			<version>7.0</version>
-=======
-			<groupId>org.apache.lucene</groupId>
-			<artifactId>lucene-core</artifactId>
-			<version>${luceneVersion}</version>
-		</dependency>
-
-		<dependency>
 			<groupId>jakarta.platform</groupId>
 			<artifactId>jakarta.jakartaee-api</artifactId>
 			<version>10.0.0</version>
 			<scope>provided</scope>
->>>>>>> 3507432a
 		</dependency>
 
 		<dependency>
