<project xmlns="http://maven.apache.org/POM/4.0.0" xmlns:xsi="http://www.w3.org/2001/XMLSchema-instance" xsi:schemaLocation="http://maven.apache.org/POM/4.0.0 http://maven.apache.org/maven-v4_0_0.xsd">
	<modelVersion>4.0.0</modelVersion>

	<groupId>org.icatproject</groupId>
	<artifactId>icat.client</artifactId>
<<<<<<< HEAD
	<version>5.1.0-SNAPSHOT</version>
=======
	<version>5.0.1-SNAPSHOT</version>
>>>>>>> 8269bc0f
	<packaging>jar</packaging>
	<name>ICAT Clients</name>
	<description>Provides facilities to login to an ICAT instance after which one can create, read, update or delete entities according to your permissions. This includes a Java client using SOAP access and a Java client using the REST interface of the icat.server.</description>

	<properties>
		<wsdl>${basedir}/ICAT.wsdl</wsdl>
		<project.build.sourceEncoding>UTF-8</project.build.sourceEncoding>
		<project.reporting.outputEncoding>UTF-8</project.reporting.outputEncoding>
		<project.scm.id>github</project.scm.id>
		<repoUrl>https://repo.icatproject.org/repo/</repoUrl>
		<luceneVersion>5.3.0</luceneVersion>
	</properties>

	<repositories>
		<repository>
			<id>ICAT Repo</id>
			<url>https://repo.icatproject.org/repo</url>
		</repository>
	</repositories>

	<scm>
		<connection>scm:git:https://github.com/icatproject/icat.client.git</connection>
		<developerConnection>scm:git:https://github.com/icatproject/icat.client.git</developerConnection>
		<url>https://github.com/icatproject/icat.client</url>
		<tag>HEAD</tag>
	</scm>

	<issueManagement>
		<url>https://github.com/icatproject/icat.client/issues</url>
		<system>GitHub</system>
	</issueManagement>

	<licenses>
		<license>
			<name>Apache License, Version 2.0</name>
			<url>http://www.apache.org/licenses/LICENSE-2.0</url>
		</license>
	</licenses>

	<organization>
		<name>The ICAT Collaboration</name>
		<url>http://icatproject.org</url>
	</organization>

	<distributionManagement>
		<downloadUrl>https://repo.icatproject.org/repo</downloadUrl>
		<site>
			<id>repo.icatproject.org</id>
			<url>dav:https://repo.icatproject.org/site/icat/client/${project.version}</url>
		</site>
		<repository>
			<id>repo.icatproject.org</id>
			<url>dav:https://repo.icatproject.org/repo</url>
		</repository>
	</distributionManagement>

	<dependencies>

		<dependency>
			<groupId>org.apache.lucene</groupId>
			<artifactId>lucene-core</artifactId>
			<version>${luceneVersion}</version>
		</dependency>

		<dependency>
			<groupId>javax</groupId>
			<artifactId>javaee-api</artifactId>
			<version>7.0</version>
		</dependency>

		<dependency>
			<groupId>org.apache.httpcomponents</groupId>
			<artifactId>httpclient</artifactId>
			<version>4.5.13</version>
		</dependency>

		<dependency>
			<groupId>org.apache.httpcomponents</groupId>
			<artifactId>httpmime</artifactId>
			<version>4.5.13</version>
		</dependency>

		<dependency>
			<groupId>junit</groupId>
			<artifactId>junit</artifactId>
			<version>4.13.2</version>
			<scope>test</scope>
		</dependency>

		<dependency>
			<groupId>org.glassfish</groupId>
			<artifactId>jakarta.json</artifactId>
			<version>1.1.5</version>
			<scope>test</scope>
		</dependency>

	</dependencies>

	<build>

		<extensions>
			<extension>
				<groupId>org.apache.maven.wagon</groupId>
				<artifactId>wagon-webdav-jackrabbit</artifactId>
				<version>2.10</version>
			</extension>
		</extensions>

		<plugins>

			<plugin>
				<groupId>org.apache.maven.plugins</groupId>
				<artifactId>maven-compiler-plugin</artifactId>
				<version>2.3.2</version>
				<configuration>
					<encoding>${project.build.sourceEncoding}</encoding>
					<source>1.8</source>
					<target>1.8</target>
				</configuration>
			</plugin>

			<plugin>
				<groupId>org.codehaus.mojo</groupId>
				<artifactId>exec-maven-plugin</artifactId>
				<version>1.2.1</version>
				<executions>
					<execution>
						<id>Hack the wsdl</id>
						<phase>initialize</phase>
						<goals>
							<goal>exec</goal>
						</goals>
						<configuration>
							<executable>sh</executable>
							<arguments>
								<argument>wsdl.sh</argument>
								<argument>${serverUrl}</argument>
							</arguments>
						</configuration>
					</execution>
				</executions>
			</plugin>

			<plugin>
				<groupId>org.jvnet.jax-ws-commons</groupId>
				<artifactId>jaxws-maven-plugin</artifactId>
				<version>2.3</version>
				<executions>
					<execution>
						<id>execution1</id>
						<goals>
							<goal>wsimport</goal>
						</goals>
						<configuration>
							<wsdlUrls>
								<wsdlUrl>${wsdl}</wsdlUrl>
							</wsdlUrls>
							<sourceDestDir>
								src/main/java
							</sourceDestDir>
							<!-- Hack for JDK8 because of bug in plugin? -->
							<vmArgs>
								<vmArg>-Djavax.xml.accessExternalSchema=all</vmArg>
							</vmArgs>
						</configuration>
					</execution>
				</executions>
			</plugin>

			<plugin>
				<groupId>org.apache.maven.plugins</groupId>
				<artifactId>maven-source-plugin</artifactId>
				<version>2.1.2</version>

				<executions>
					<execution>
						<phase>verify</phase>
						<goals>
							<goal>jar-no-fork</goal>
						</goals>
					</execution>
				</executions>
			</plugin>

			<plugin>
				<groupId>org.apache.maven.plugins</groupId>
				<artifactId>maven-site-plugin</artifactId>
				<version>3.3</version>
			</plugin>

			<plugin>
				<groupId>org.apache.maven.plugins</groupId>
				<artifactId>maven-deploy-plugin</artifactId>
				<version>2.7</version>
			</plugin>

			<plugin>
				<groupId>org.apache.maven.plugins</groupId>
				<artifactId>maven-surefire-plugin</artifactId>
				<version>2.16</version>
				<configuration>
					<systemPropertyVariables>
						<javax.net.ssl.trustStore>${javax.net.ssl.trustStore}</javax.net.ssl.trustStore>
						<serverUrl>${serverUrl}</serverUrl>
					</systemPropertyVariables>
				</configuration>
			</plugin>

			<plugin>
				<groupId>org.apache.maven.plugins</groupId>
				<artifactId>maven-release-plugin</artifactId>
				<version>2.5.3</version>
				<configuration>
					<tagNameFormat>v@{project.version}</tagNameFormat>
				</configuration>
			</plugin>

			<plugin>
				<groupId>org.apache.maven.plugins</groupId>
				<artifactId>maven-javadoc-plugin</artifactId>
				<version>2.10.4</version>
				<configuration>
					<sourcepath>src/main/java</sourcepath>
					<failOnError>false</failOnError>
				</configuration>
			</plugin>

			<plugin>
				<groupId>org.apache.maven.plugins</groupId>
				<artifactId>maven-assembly-plugin</artifactId>
				<version>2.6</version>
				<configuration>
					<descriptors>
						<descriptor>${project.basedir}/src/distribution.xml</descriptor>
					</descriptors>
				</configuration>
				<executions>
					<execution>
						<phase>package</phase>
						<goals>
							<goal>single</goal>
						</goals>
					</execution>
				</executions>
			</plugin>

		</plugins>
	</build>

	<reporting>
		<plugins>
			<plugin>
				<groupId>org.apache.maven.plugins</groupId>
				<artifactId>maven-javadoc-plugin</artifactId>
				<version>2.10.4</version>
				<reportSets>
					<reportSet>
						<reports>
							<report>javadoc-no-fork</report>
						</reports>
					</reportSet>
				</reportSets>
				<configuration>
					<sourcepath>src/main/java</sourcepath>
					<failOnError>false</failOnError>
				</configuration>
			</plugin>

			<plugin>
				<groupId>org.apache.maven.plugins</groupId>
				<artifactId>maven-project-info-reports-plugin</artifactId>
				<version>2.7</version>
				<configuration>
					<dependencyLocationsEnabled>false</dependencyLocationsEnabled>
				</configuration>
				<reportSets>
					<reportSet>
						<reports>
							<report>index</report>
							<report>summary</report>
							<report>dependencies</report>
							<report>issue-tracking</report>
							<report>license</report>
							<report>plugins</report>
							<report>scm</report>
						</reports>
					</reportSet>
				</reportSets>
			</plugin>

		</plugins>
	</reporting>

</project>
<|MERGE_RESOLUTION|>--- conflicted
+++ resolved
@@ -3,11 +3,7 @@
 
 	<groupId>org.icatproject</groupId>
 	<artifactId>icat.client</artifactId>
-<<<<<<< HEAD
 	<version>5.1.0-SNAPSHOT</version>
-=======
-	<version>5.0.1-SNAPSHOT</version>
->>>>>>> 8269bc0f
 	<packaging>jar</packaging>
 	<name>ICAT Clients</name>
 	<description>Provides facilities to login to an ICAT instance after which one can create, read, update or delete entities according to your permissions. This includes a Java client using SOAP access and a Java client using the REST interface of the icat.server.</description>
@@ -301,4 +297,4 @@
 		</plugins>
 	</reporting>
 
-</project>
+</project>